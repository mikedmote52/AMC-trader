from fastapi import APIRouter, HTTPException
from pydantic import BaseModel, Field, field_validator
import os, math, httpx
from prometheus_client import Counter
from typing import Literal, Optional
from backend.src.services.polygon_client import poly_singleton

router = APIRouter()

# Prometheus
guardrail_blocks = Counter("amc_guardrail_blocks_total","Trade blocks by guardrails",["reason"])
trade_submissions = Counter("amc_trade_submissions_total","Submitted trades",["mode","result"])

# --- SCHEMA ---

Mode = Literal["live","shadow","auto"]
Action = Literal["BUY","SELL"]
TIF = Literal["day","gtc","opg","cls","ioc","fok"]  # common Alpaca TIFs

class TradeReq(BaseModel):
    symbol: str = Field(..., description="Ticker symbol, e.g. NVDA")
    action: Action = Field("BUY", description="BUY or SELL")
    mode: Mode = Field("auto", description="live|shadow|auto")
    qty: Optional[int] = Field(None, ge=1, description="Whole shares to trade")
    price: Optional[float] = Field(None, ge=0, description="Limit price; omit for market")
    notional_usd: Optional[float] = Field(None, ge=1, description="Dollar sizing if qty omitted")
    time_in_force: TIF = Field("day")
    order_type: Literal["market","limit"] = Field("market", description="Order type")
    bracket: Optional[bool] = Field(False, description="Enable bracket order")
    take_profit_pct: Optional[float] = Field(None, description="Take profit as % gain, e.g. 0.05 for +5%")
    stop_loss_pct: Optional[float] = Field(None, description="Stop loss as % loss, e.g. 0.03 for -3%")
    take_profit_price: Optional[float] = Field(None, description="Absolute take profit price")
    stop_loss_price: Optional[float] = Field(None, description="Absolute stop loss price")

    @field_validator("symbol")
    @classmethod
    def upcase(cls, v): return v.upper()

class ExecResult(BaseModel):
    status: str
    alpaca_order_id: Optional[str] = None
    execution_mode: Literal["live","shadow"]
    message: Optional[str] = None
    raw: Optional[dict] = None

class TradeResp(BaseModel):
    success: bool
    mode: Literal["live","shadow"]
    execution_result: Optional[ExecResult] = None
    error: Optional[dict] = None
    handler_tag: Optional[str] = None

# --- ROUTE ---

@router.post("/trades/execute", response_model=TradeResp, responses={
    400: {"description":"Guardrail or validation block"},
    502: {"description":"Broker error"},
})
async def execute(req: TradeReq):
    try:
<<<<<<< HEAD
        # env + mode decision
        live = int(os.getenv("LIVE_TRADING","0"))
        kill = int(os.getenv("KILL_SWITCH","1"))
        _EFFECTIVE = "shadow" if not (live==1 and kill==0) else ("shadow" if req.mode=="shadow" else "live")
=======
        # --- deterministic mode decision ---
        live = int(os.getenv("LIVE_TRADING","0"))
        kill = int(os.getenv("KILL_SWITCH","1"))
        req_mode = (req.mode or "auto").lower()

        # If trading is enabled and killswitch is off, go live unless the client explicitly asks for shadow.
        if live == 1 and kill == 0:
            effective_mode = "shadow" if req_mode == "shadow" else "live"
        else:
            effective_mode = "shadow"
        # -----------------------------------
>>>>>>> 98ff3e58

        # derive qty (allow notional)
        qty = req.qty
        px  = float(req.price or 0.0)
        if qty is None:
            if req.notional_usd is None:
                raise HTTPException(status_code=400, detail={
                    "error":"missing_qty_or_notional",
                    "handler_tag": "trace_v1"
                })
            if px <= 0:
                try:
                    m = await poly_singleton.agg_last_minute(req.symbol)
                    px = float(m.get("price") or 0.0)
                except Exception:
                    p = await poly_singleton.prev_day(req.symbol)
                    px = float(p.get("price") or 0.0)
            qty = max(1, int(req.notional_usd // max(px, 1e-6)))

        # guardrails (keep simple notional cap; allocation optional)
        max_pos = float(os.getenv("MAX_POSITION_USD","100"))
        notional = (px if px>0 else 0.0) * qty
        if notional > 0 and notional > max_pos:
            guardrail_blocks.labels("max_position").inc()
            raise HTTPException(status_code=400, detail={
                "error":"max_position_exceeded",
                "proposed":notional,
                "cap":max_pos,
                "handler_tag": "trace_v1"
            })

        # shadow path
<<<<<<< HEAD
        if _EFFECTIVE != "live":
=======
        if effective_mode != "live":
>>>>>>> 98ff3e58
            trade_submissions.labels(mode="shadow", result="accepted").inc()
            return TradeResp(
                success=True, 
                mode="shadow",
                execution_result=ExecResult(
                    status="shadow_logged", 
                    execution_mode="shadow", 
                    message="Shadow trade recorded."
                ),
                handler_tag="trace_v1"
            )

        # build Alpaca payload
        side = "buy" if req.action=="BUY" else "sell"
        type_ = req.order_type if req.order_type in ("market","limit") else ("limit" if px>0 else "market")
        payload = {
            "symbol": req.symbol,
            "qty": int(qty),
            "side": side,
            "type": type_,
            "time_in_force": req.time_in_force,
        }
        
        if type_ == "limit":
            payload["limit_price"] = float(px)
        
        # bracket computation
        if req.bracket:
            # ensure we have a reference price for pct math
            ref_px = float(px) if px and px > 0 else float(px or 0.0)
            if ref_px <= 0:
                try:
                    m = await poly_singleton.agg_last_minute(req.symbol)
                    ref_px = float(m.get("price") or 0.0)
                except Exception:
                    p = await poly_singleton.prev_day(req.symbol)
                    ref_px = float(p.get("price") or 0.0)
            
            tp_price = req.take_profit_price
            sl_price = req.stop_loss_price
            if tp_price is None and req.take_profit_pct:
                tp_price = round(ref_px * (1.0 + float(req.take_profit_pct)), 2)
            if sl_price is None and req.stop_loss_pct:
                sl_price = round(ref_px * (1.0 - float(req.stop_loss_pct)), 2)
            
            # build Alpaca bracket
            payload["order_class"] = "bracket"
            if tp_price:
                payload["take_profit"] = {"limit_price": float(tp_price)}
            if sl_price:
                # use stop_price, optional limit for stop-limit; start with stop only
                payload["stop_loss"] = {"stop_price": float(sl_price)}
        
        # live broker call
        headers = {
            "APCA-API-KEY-ID": os.getenv("ALPACA_API_KEY",""),
            "APCA-API-SECRET-KEY": os.getenv("ALPACA_API_SECRET",""),
            "content-type": "application/json",
        }

        async with httpx.AsyncClient(base_url=os.getenv("ALPACA_BASE_URL","https://paper-api.alpaca.markets"), headers=headers, timeout=10.0) as c:
            r = await c.post("/v2/orders", json=payload)
        if r.status_code >= 400:
            trade_submissions.labels(mode="live", result="error").inc()
            body = r.json() if "json" in r.headers.get("content-type","") else {"text": r.text}
            raise HTTPException(status_code=502, detail={
                "error":"broker_reject",
                "status":r.status_code,
                "body":body,
                "handler_tag": "trace_v1"
            })
        j = r.json()
        trade_submissions.labels(mode="live", result="ok").inc()
        return TradeResp(
            success=True, 
            mode="live",
            execution_result=ExecResult(
                status=j.get("status","submitted"), 
                alpaca_order_id=j.get("id"), 
                execution_mode="live", 
                raw=j
            ),
            handler_tag="trace_v1"
        )
        
    except HTTPException:
        # if we already raised with detail above, let it propagate
        raise
    except Exception as e:
        # anything unexpected becomes a 500 with a visible message and tag
        raise HTTPException(status_code=500, detail={
            "error": "unhandled_exception",
            "message": str(e),
            "handler_tag": "trace_v1"
        })

# OpenAPI examples
example_market = {
 "summary":"Market buy by shares",
 "value":{"symbol":"QUBT","action":"BUY","mode":"live","qty":1}
}
example_limit = {
 "summary":"Limit buy by shares",
 "value":{"symbol":"QUBT","action":"BUY","mode":"live","qty":1,"price":1.00,"time_in_force":"day"}
}
example_notional = {
 "summary":"Dollar-sized buy",
 "value":{"symbol":"QUBT","action":"BUY","mode":"live","notional_usd":25}
}
example_bracket = {
 "summary":"Bracket order with stop loss and take profit",
 "value":{"symbol":"QUBT","action":"BUY","mode":"live","qty":10,"bracket":True,"take_profit_pct":0.05,"stop_loss_pct":0.03}
}
execute.__dict__["__docs_examples__"]= [example_market, example_limit, example_notional, example_bracket]  # Fast hack to carry examples<|MERGE_RESOLUTION|>--- conflicted
+++ resolved
@@ -58,12 +58,6 @@
 })
 async def execute(req: TradeReq):
     try:
-<<<<<<< HEAD
-        # env + mode decision
-        live = int(os.getenv("LIVE_TRADING","0"))
-        kill = int(os.getenv("KILL_SWITCH","1"))
-        _EFFECTIVE = "shadow" if not (live==1 and kill==0) else ("shadow" if req.mode=="shadow" else "live")
-=======
         # --- deterministic mode decision ---
         live = int(os.getenv("LIVE_TRADING","0"))
         kill = int(os.getenv("KILL_SWITCH","1"))
@@ -75,7 +69,6 @@
         else:
             effective_mode = "shadow"
         # -----------------------------------
->>>>>>> 98ff3e58
 
         # derive qty (allow notional)
         qty = req.qty
@@ -108,11 +101,7 @@
             })
 
         # shadow path
-<<<<<<< HEAD
-        if _EFFECTIVE != "live":
-=======
         if effective_mode != "live":
->>>>>>> 98ff3e58
             trade_submissions.labels(mode="shadow", result="accepted").inc()
             return TradeResp(
                 success=True, 
