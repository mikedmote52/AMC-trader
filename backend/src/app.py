--- conflicted
+++ resolved
@@ -1,8 +1,5 @@
 import structlog
-<<<<<<< HEAD
 import os
-=======
->>>>>>> 996ca1e5
 from fastapi import FastAPI, Request
 from fastapi.responses import JSONResponse
 from fastapi.exceptions import HTTPException as StarletteHTTPException
@@ -17,15 +14,15 @@
         structlog.stdlib.add_logger_name,
         structlog.stdlib.add_log_level,
         structlog.stdlib.PositionalArgumentsFormatter(),
+        structlog.processors.TimeStamper(fmt="iso"),
+        structlog.processors.StackInfoRenderer(),
+        structlog.processors.format_exc_info,
         structlog.processors.JSONRenderer()
     ],
-    context_class=dict,
+    wrapper_class=structlog.stdlib.BoundLogger,
     logger_factory=structlog.stdlib.LoggerFactory(),
-    wrapper_class=structlog.stdlib.BoundLogger,
     cache_logger_on_first_use=True,
 )
-
-logger = structlog.get_logger()
 
 # Create FastAPI app
 app = FastAPI(
@@ -34,7 +31,6 @@
     version="1.0.0"
 )
 
-<<<<<<< HEAD
 @app.get("/_whoami")
 def whoami():
     return {
@@ -56,16 +52,6 @@
     resp.headers["x-amc-trades-handler"] = "trace_v1"
     return resp
 
-=======
-@app.exception_handler(StarletteHTTPException)
-async def http_exc_handler(request: Request, exc: StarletteHTTPException):
-    # Preserve status and include detail in a consistent shape
-    return JSONResponse(
-        status_code=exc.status_code,
-        content={"success": False, "error": (exc.detail if isinstance(exc.detail, dict) else {"message": str(exc.detail)})},
-    )
-
->>>>>>> 996ca1e5
 # CORS middleware - allow frontend origins
 app.add_middleware(
     CORSMiddleware,
@@ -75,27 +61,87 @@
     allow_headers=["*"],
 )
 
+# Database health and metrics
+from contextlib import asynccontextmanager
+import asyncpg
+from prometheus_client import CollectorRegistry, Counter, make_asgi_app
+import redis.asyncio as redis
+
+DISCOVERY_TRIGGERED = Counter("amc_discovery_triggered_total", "manual discovery trigger calls")
+DISCOVERY_ERRORS = Counter("amc_discovery_errors_total", "manual discovery trigger errors")
+
+registry = CollectorRegistry()
+metrics_app = make_asgi_app(registry=registry)
+app.mount("/metrics", metrics_app)
+
+@asynccontextmanager
+async def lifespan(app: FastAPI):
+    # On startup - you could initialize DB pools here
+    yield
+    # On shutdown
+
+app.lifespan = lifespan
+
+@app.get("/")
+def root():
+    return {"status": "AMC Trading API v1.0.0", "docs": "/docs"}
+
+@app.get("/health")
+@app.get("/healthz")
+async def health():
+    """Health check endpoint"""
+    try:
+        components = {}
+        
+        # Check environment
+        required_vars = [
+            "DATABASE_URL", "REDIS_URL", "POLYGON_API_KEY", 
+            "ALPACA_API_KEY", "ALPACA_API_SECRET", "ALPACA_BASE_URL"
+        ]
+        missing = [var for var in required_vars if not os.getenv(var)]
+        components["env"] = {"ok": len(missing) == 0, "missing": missing}
+        
+        # Check database
+        try:
+            async with asyncpg.create_pool(os.getenv("DATABASE_URL"), min_size=1, max_size=1) as pool:
+                async with pool.acquire() as conn:
+                    await conn.fetchval("SELECT 1")
+            components["database"] = {"ok": True}
+        except Exception:
+            components["database"] = {"ok": False}
+        
+        # Check Redis
+        try:
+            r = redis.from_url(os.getenv("REDIS_URL", "redis://localhost:6379"))
+            await r.ping()
+            await r.close()
+            components["redis"] = {"ok": True}
+        except Exception:
+            components["redis"] = {"ok": False}
+        
+        # Check external APIs (simple connectivity)
+        components["polygon"] = {"ok": bool(os.getenv("POLYGON_API_KEY"))}
+        components["alpaca"] = {"ok": bool(os.getenv("ALPACA_API_KEY")) and bool(os.getenv("ALPACA_API_SECRET"))}
+        
+        # Overall health
+        all_ok = all(comp.get("ok", False) for comp in components.values())
+        status_code = 200 if all_ok else 503
+        
+        from fastapi import Response
+        return Response(
+            content='{"status":"' + ("healthy" if all_ok else "degraded") + '","components":' + str(components).replace("'", '"').replace("True", "true").replace("False", "false") + '}',
+            status_code=status_code,
+            media_type="application/json"
+        )
+        
+    except Exception:
+        from fastapi import Response
+        return Response(
+            content='{"status":"error","components":{}}',
+            status_code=503,
+            media_type="application/json"
+        )
+
 # Include routers
 app.include_router(trades_router)
-app.include_router(polygon_debug)
-
-@app.get("/")
-async def root():
-    """Root endpoint"""
-    return {
-        "message": "AMC Paper Trading API",
-        "version": "1.0.0",
-        "status": "running"
-    }
-
-if __name__ == "__main__":
-    import uvicorn
-    
-    logger.info("Starting AMC Paper Trading API")
-    
-    uvicorn.run(
-        "backend.src.app:app",
-        host="0.0.0.0",
-        port=8001,  # Use different port from main API
-        reload=True
-    )+app.include_router(polygon_debug, prefix="/debug")