--- conflicted
+++ resolved
@@ -67,8 +67,6 @@
 * v0.3.1: Buy Now shipped; guardrails enforced server-side; QA checks added; CI smoke required on merges.
 * v0.4 shadow: one full market day of green runs with guardrails; add SLO monitors for `/health`, `/recommendations` freshness, and cron success.
 * v0.5 live-ready: dry-run playbook executed; flip `LIVE_TRADING=1` with `KILL_SWITCH=1`, validate 400; then set `KILL_SWITCH=0` for limited live trades; monitor and roll back on any breach.
-<<<<<<< HEAD
-* v0.6+: strategy iteration, risk tuning, richer metrics and alerting.<!-- Deploy trigger Mon Aug 25 18:00:34 PDT 2025 -->
-=======
 * v0.6+: strategy iteration, risk tuning, richer metrics and alerting.
->>>>>>> 2bd4e46e
+
+<!-- Deploy trigger Mon Aug 25 18:00:34 PDT 2025 -->